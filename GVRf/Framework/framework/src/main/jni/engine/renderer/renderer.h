--- conflicted
+++ resolved
@@ -87,13 +87,14 @@
 };
 
 class Renderer {
-<<<<<<< HEAD
 public:
     void resetStats() {
         numberDrawCalls = 0;
         numberTriangles = 0;
     }
-
+    void freeBatch(Batch* batch){
+        batch_manager->freeBatch(batch);
+    }
     int getNumberDrawCalls() {
         return numberDrawCalls;
     }
@@ -133,17 +134,6 @@
              RenderTexture* post_effect_render_texture_b)=0;
 
      virtual void renderCamera(Scene* scene, Camera* camera, int framebufferId,
-=======
-private:
-    Renderer();
-public:
-    static BatchManager* batch_manager;
-    static int incrementDrawCalls();
-    static void restoreRenderStates(RenderData* render_data);
-    static void setRenderStates(RenderData* render_data, RenderState& rstate);
-    static void renderRenderDataVector(RenderState &rstate);
-    static void renderCamera(Scene* scene, Camera* camera, int framebufferId,
->>>>>>> a0dc60cf
             int viewportX, int viewportY, int viewportWidth, int viewportHeight,
             ShaderManager* shader_manager,
             PostEffectShaderManager* post_effect_shader_manager,
@@ -203,6 +193,6 @@
     int numberDrawCalls;
     int numberTriangles;
 };
-
+extern Renderer* renderer;
 }
 #endif