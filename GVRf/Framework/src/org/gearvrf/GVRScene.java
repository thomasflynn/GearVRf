/* Copyright 2015 Samsung Electronics Co., LTD
 *
 * Licensed under the Apache License, Version 2.0 (the "License");
 * you may not use this file except in compliance with the License.
 * You may obtain a copy of the License at
 *
 *     http://www.apache.org/licenses/LICENSE-2.0
 *
 * Unless required by applicable law or agreed to in writing, software
 * distributed under the License is distributed on an "AS IS" BASIS,
 * WITHOUT WARRANTIES OR CONDITIONS OF ANY KIND, either express or implied.
 * See the License for the specific language governing permissions and
 * limitations under the License.
 */

package org.gearvrf;

import java.util.ArrayList;
import java.util.Collections;
import java.util.List;

import org.gearvrf.GVRRenderData.GVRRenderMaskBit;
import org.gearvrf.utility.Log;

/** The scene graph */
public class GVRScene extends GVRHybridObject {
    @SuppressWarnings("unused")
    private static final String TAG = Log.tag(GVRScene.class);

    private final List<GVRSceneObject> mSceneObjects = new ArrayList<GVRSceneObject>();
    private GVRCameraRig mMainCameraRig;

    /**
     * Constructs a scene with a camera rig holding left & right cameras in it.
     * 
     * @param gvrContext
     *            {@link GVRContext} the app is using.
     */
    public GVRScene(GVRContext gvrContext) {
        super(gvrContext, NativeScene.ctor());

        GVRCamera leftCamera = new GVRPerspectiveCamera(gvrContext);
        leftCamera.setRenderMask(GVRRenderMaskBit.Left);
        GVRSceneObject leftCameraObject = new GVRSceneObject(gvrContext);
        leftCameraObject.attachCamera(leftCamera);

        GVRCamera rightCamera = new GVRPerspectiveCamera(gvrContext);
        rightCamera.setRenderMask(GVRRenderMaskBit.Right);
        GVRSceneObject rightCameraObject = new GVRSceneObject(gvrContext);
        rightCameraObject.attachCamera(rightCamera);

        GVRSceneObject cameraRigObject = new GVRSceneObject(gvrContext);
        GVRCameraRig cameraRig = new GVRCameraRig(gvrContext);
        cameraRig.attachLeftCamera(leftCamera);
        cameraRig.attachRightCamera(rightCamera);
        cameraRigObject.attachCameraRig(cameraRig);

        addSceneObject(cameraRigObject);
        cameraRigObject.addChildObject(leftCameraObject);
        cameraRigObject.addChildObject(rightCameraObject);
        setMainCameraRig(cameraRig);
    }

    private GVRScene(GVRContext gvrContext, long ptr) {
        super(gvrContext, ptr);
    }

    /**
     * Add an {@linkplain GVRSceneObject scene object}
     * 
     * @param sceneObject
     *            The {@linkplain GVRSceneObject scene object} to add.
     */
    public void addSceneObject(GVRSceneObject sceneObject) {
        mSceneObjects.add(sceneObject);
        NativeScene.addSceneObject(getNative(), sceneObject.getNative());
    }

    /**
     * Remove a {@linkplain GVRSceneObject scene object}
     * 
     * @param sceneObject
     *            The {@linkplain GVRSceneObject scene object} to remove.
     */
    public void removeSceneObject(GVRSceneObject sceneObject) {
        mSceneObjects.remove(sceneObject);
        NativeScene.removeSceneObject(getNative(), sceneObject.getNative());
    }

    /**
     * The top-level scene objects.
     * 
     * @return A read-only list containing all the 'root' scene objects (those
     *         that were added directly to the scene).
     * 
     * @since 2.0.0
     */
    public List<GVRSceneObject> getSceneObjects() {
        return Collections.unmodifiableList(mSceneObjects);
    }

    /**
     * @return The {@link GVRCameraRig camera rig} used for rendering the scene
     *         on the screen.
     */
    public GVRCameraRig getMainCameraRig() {
        return mMainCameraRig;
    }

    /**
     * Set the {@link GVRCameraRig camera rig} used for rendering the scene on
     * the screen.
     * 
     * @param cameraRig
     *            The {@link GVRCameraRig camera rig} to render with.
     */
    public void setMainCameraRig(GVRCameraRig cameraRig) {
        mMainCameraRig = cameraRig;
        NativeScene.setMainCameraRig(getNative(), cameraRig.getNative());
    }

    /**
     * @return The flattened hierarchy of {@link GVRSceneObject objects} as an
     *         array.
     */
    public GVRSceneObject[] getWholeSceneObjects() {
        List<GVRSceneObject> list = new ArrayList<GVRSceneObject>(mSceneObjects);
        for (GVRSceneObject child : mSceneObjects) {
            addChildren(list, child);
        }
        return list.toArray(new GVRSceneObject[list.size()]);
    }

    private void addChildren(List<GVRSceneObject> list,
            GVRSceneObject sceneObject) {
        for (GVRSceneObject child : sceneObject.rawGetChildren()) {
            list.add(child);
            addChildren(list, child);
        }
    }

    /**
     * Sets the frustum culling for the {@link GVRScene}.
     */
    public void setFrustumCulling(boolean flag) {
        NativeScene.setFrustumCulling(getPtr(), flag);
    }

    /**
     * Sets the occlusion query for the {@link GVRScene}.
     */
    public void setOcclusionQuery(boolean flag) {
        NativeScene.setOcclusionQuery(getPtr(), flag);
    }
}

class NativeScene {
    static native long ctor();

    static native void addSceneObject(long scene, long sceneObject);

    static native void removeSceneObject(long scene, long sceneObject);

<<<<<<< HEAD
    public static native long[] getWholeSceneObjects(long scene);

    public static native void setFrustumCulling(long scene, boolean flag);

    public static native void setOcclusionQuery(long scene, boolean flag);
=======
    static native void setMainCameraRig(long scene, long cameraRig);
>>>>>>> 409fd90b
}<|MERGE_RESOLUTION|>--- conflicted
+++ resolved
@@ -143,14 +143,14 @@
      * Sets the frustum culling for the {@link GVRScene}.
      */
     public void setFrustumCulling(boolean flag) {
-        NativeScene.setFrustumCulling(getPtr(), flag);
+        NativeScene.setFrustumCulling(getNative(), flag);
     }
 
     /**
      * Sets the occlusion query for the {@link GVRScene}.
      */
     public void setOcclusionQuery(boolean flag) {
-        NativeScene.setOcclusionQuery(getPtr(), flag);
+        NativeScene.setOcclusionQuery(getNative(), flag);
     }
 }
 
@@ -161,13 +161,9 @@
 
     static native void removeSceneObject(long scene, long sceneObject);
 
-<<<<<<< HEAD
-    public static native long[] getWholeSceneObjects(long scene);
-
     public static native void setFrustumCulling(long scene, boolean flag);
 
     public static native void setOcclusionQuery(long scene, boolean flag);
-=======
+
     static native void setMainCameraRig(long scene, long cameraRig);
->>>>>>> 409fd90b
 }